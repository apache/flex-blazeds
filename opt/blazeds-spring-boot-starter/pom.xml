--- conflicted
+++ resolved
@@ -23,11 +23,7 @@
     <parent>
         <groupId>org.apache.flex.blazeds</groupId>
         <artifactId>flex-messaging-opt</artifactId>
-<<<<<<< HEAD
-        <version>4.7.4-SNAPSHOT</version>
-=======
         <version>4.8.0-SNAPSHOT</version>
->>>>>>> 319d5987
     </parent>
 
     <artifactId>blazeds-spring-boot-starter</artifactId>
@@ -77,38 +73,22 @@
         <dependency>
             <groupId>org.apache.flex.blazeds</groupId>
             <artifactId>flex-messaging-core</artifactId>
-<<<<<<< HEAD
-            <version>4.7.4-SNAPSHOT</version>
-=======
             <version>4.8.0-SNAPSHOT</version>
->>>>>>> 319d5987
         </dependency>
         <dependency>
             <groupId>org.apache.flex.blazeds</groupId>
             <artifactId>flex-messaging-common</artifactId>
-<<<<<<< HEAD
-            <version>4.7.4-SNAPSHOT</version>
-=======
             <version>4.8.0-SNAPSHOT</version>
->>>>>>> 319d5987
         </dependency>
         <dependency>
             <groupId>org.apache.flex.blazeds</groupId>
             <artifactId>flex-messaging-proxy</artifactId>
-<<<<<<< HEAD
-            <version>4.7.4-SNAPSHOT</version>
-=======
             <version>4.8.0-SNAPSHOT</version>
->>>>>>> 319d5987
         </dependency>
         <dependency>
             <groupId>org.apache.flex.blazeds</groupId>
             <artifactId>flex-messaging-remoting</artifactId>
-<<<<<<< HEAD
-            <version>4.7.4-SNAPSHOT</version>
-=======
             <version>4.8.0-SNAPSHOT</version>
->>>>>>> 319d5987
         </dependency>
 
         <!--
