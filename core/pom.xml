--- conflicted
+++ resolved
@@ -16,56 +16,6 @@
 limitations under the License.
 
 -->
-<<<<<<< HEAD
-<project xmlns="http://maven.apache.org/POM/4.0.0" xmlns:xsi="http://www.w3.org/2001/XMLSchema-instance" xsi:schemaLocation="http://maven.apache.org/POM/4.0.0 http://maven.apache.org/maven-v4_0_0.xsd">
-  <modelVersion>4.0.0</modelVersion>
-
-  <parent>
-    <groupId>org.apache.flex.blazeds</groupId>
-    <artifactId>blazeds</artifactId>
-    <version>4.7.4-SNAPSHOT</version>
-  </parent>
-
-  <artifactId>flex-messaging-core</artifactId>
-
-  <dependencies>
-    <dependency>
-      <groupId>org.apache.flex.blazeds</groupId>
-      <artifactId>flex-messaging-common</artifactId>
-      <version>${project.version}</version>
-    </dependency>
-
-    <dependency>
-      <groupId>org.apache.activemq</groupId>
-      <artifactId>activemq-core</artifactId>
-      <optional>true</optional>
-    </dependency>
-
-    <dependency>
-      <groupId>jgroups</groupId>
-      <artifactId>jgroups</artifactId>
-      <optional>true</optional>
-    </dependency>
-
-    <dependency>
-      <groupId>javax.servlet</groupId>
-      <artifactId>servlet-api</artifactId>
-      <scope>provided</scope>
-    </dependency>
-
-    <dependency>
-      <groupId>javax.jms</groupId>
-      <artifactId>javax.jms-api</artifactId>
-      <scope>provided</scope>
-    </dependency>
-
-    <dependency>
-      <groupId>junit</groupId>
-      <artifactId>junit</artifactId>
-      <scope>test</scope>
-    </dependency>
-  </dependencies>
-=======
 <project xmlns="http://maven.apache.org/POM/4.0.0" xmlns:xsi="http://www.w3.org/2001/XMLSchema-instance"
          xsi:schemaLocation="http://maven.apache.org/POM/4.0.0 http://maven.apache.org/maven-v4_0_0.xsd">
     <modelVersion>4.0.0</modelVersion>
@@ -109,6 +59,5 @@
             <scope>test</scope>
         </dependency>
     </dependencies>
->>>>>>> 319d5987
 
 </project>