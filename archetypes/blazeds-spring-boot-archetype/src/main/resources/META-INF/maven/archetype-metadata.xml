--- conflicted
+++ resolved
@@ -1,41 +1,6 @@
 <?xml version="1.0" encoding="UTF-8"?>
 <!--
 
-<<<<<<< HEAD
-Licensed to the Apache Software Foundation (ASF) under one or more
-contributor license agreements.  See the NOTICE file distributed with
-this work for additional information regarding copyright ownership.
-The ASF licenses this file to You under the Apache License, Version 2.0
-(the "License"); you may not use this file except in compliance with
-the License.  You may obtain a copy of the License at
-
-http://www.apache.org/licenses/LICENSE-2.0
-
-Unless required by applicable law or agreed to in writing, software
-distributed under the License is distributed on an "AS IS" BASIS,
-WITHOUT WARRANTIES OR CONDITIONS OF ANY KIND, either express or implied.
-See the License for the specific language governing permissions and
-limitations under the License.
-
--->
-<archetype-descriptor xsi:schemaLocation="http://maven.apache.org/plugins/maven-archetype-plugin/archetype-descriptor/1.0.0 http://maven.apache.org/xsd/archetype-descriptor-1.0.0.xsd" name="blazeds-spring-boot-example"
-    xmlns="http://maven.apache.org/plugins/maven-archetype-plugin/archetype-descriptor/1.0.0"
-    xmlns:xsi="http://www.w3.org/2001/XMLSchema-instance">
-  <fileSets>
-    <fileSet filtered="true" packaged="true" encoding="UTF-8">
-      <directory>src/main/java</directory>
-      <includes>
-        <include>**/*.java</include>
-      </includes>
-    </fileSet>
-    <fileSet filtered="true" encoding="UTF-8">
-      <directory>src/main/resources</directory>
-      <includes>
-        <include>**/*.xml</include>
-      </includes>
-    </fileSet>
-  </fileSets>
-=======
   Licensed to the Apache Software Foundation (ASF) under one or more
   contributor license agreements.  See the NOTICE file distributed with
   this work for additional information regarding copyright ownership.
@@ -71,5 +36,4 @@
             </includes>
         </fileSet>
     </fileSets>
->>>>>>> 319d5987
 </archetype-descriptor>