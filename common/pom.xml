<!--

Licensed to the Apache Software Foundation (ASF) under one or more
contributor license agreements.  See the NOTICE file distributed with
this work for additional information regarding copyright ownership.
The ASF licenses this file to You under the Apache License, Version 2.0
(the "License"); you may not use this file except in compliance with
the License.  You may obtain a copy of the License at

http://www.apache.org/licenses/LICENSE-2.0

Unless required by applicable law or agreed to in writing, software
distributed under the License is distributed on an "AS IS" BASIS,
WITHOUT WARRANTIES OR CONDITIONS OF ANY KIND, either express or implied.
See the License for the specific language governing permissions and
limitations under the License.

-->
<<<<<<< HEAD
<project xmlns="http://maven.apache.org/POM/4.0.0" xmlns:xsi="http://www.w3.org/2001/XMLSchema-instance" xsi:schemaLocation="http://maven.apache.org/POM/4.0.0 http://maven.apache.org/maven-v4_0_0.xsd">
  <modelVersion>4.0.0</modelVersion>

  <parent>
    <groupId>org.apache.flex.blazeds</groupId>
    <artifactId>blazeds</artifactId>
    <version>4.7.4-SNAPSHOT</version>
  </parent>

  <artifactId>flex-messaging-common</artifactId>

  <dependencies>
    <dependency>
      <groupId>xalan</groupId>
      <artifactId>xalan</artifactId>
    </dependency>

    <dependency>
      <groupId>junit</groupId>
      <artifactId>junit</artifactId>
      <scope>test</scope>
    </dependency>
  </dependencies>
=======
<project xmlns="http://maven.apache.org/POM/4.0.0" xmlns:xsi="http://www.w3.org/2001/XMLSchema-instance"
         xsi:schemaLocation="http://maven.apache.org/POM/4.0.0 http://maven.apache.org/maven-v4_0_0.xsd">
    <modelVersion>4.0.0</modelVersion>

    <parent>
        <groupId>org.apache.flex.blazeds</groupId>
        <artifactId>blazeds</artifactId>
        <version>4.8.0-SNAPSHOT</version>
    </parent>

    <artifactId>flex-messaging-common</artifactId>

    <dependencies>
        <dependency>
            <groupId>junit</groupId>
            <artifactId>junit</artifactId>
            <scope>test</scope>
        </dependency>
    </dependencies>
>>>>>>> 319d5987

</project><|MERGE_RESOLUTION|>--- conflicted
+++ resolved
@@ -16,31 +16,6 @@
 limitations under the License.
 
 -->
-<<<<<<< HEAD
-<project xmlns="http://maven.apache.org/POM/4.0.0" xmlns:xsi="http://www.w3.org/2001/XMLSchema-instance" xsi:schemaLocation="http://maven.apache.org/POM/4.0.0 http://maven.apache.org/maven-v4_0_0.xsd">
-  <modelVersion>4.0.0</modelVersion>
-
-  <parent>
-    <groupId>org.apache.flex.blazeds</groupId>
-    <artifactId>blazeds</artifactId>
-    <version>4.7.4-SNAPSHOT</version>
-  </parent>
-
-  <artifactId>flex-messaging-common</artifactId>
-
-  <dependencies>
-    <dependency>
-      <groupId>xalan</groupId>
-      <artifactId>xalan</artifactId>
-    </dependency>
-
-    <dependency>
-      <groupId>junit</groupId>
-      <artifactId>junit</artifactId>
-      <scope>test</scope>
-    </dependency>
-  </dependencies>
-=======
 <project xmlns="http://maven.apache.org/POM/4.0.0" xmlns:xsi="http://www.w3.org/2001/XMLSchema-instance"
          xsi:schemaLocation="http://maven.apache.org/POM/4.0.0 http://maven.apache.org/maven-v4_0_0.xsd">
     <modelVersion>4.0.0</modelVersion>
@@ -60,6 +35,5 @@
             <scope>test</scope>
         </dependency>
     </dependencies>
->>>>>>> 319d5987
 
 </project>